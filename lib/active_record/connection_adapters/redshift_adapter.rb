require 'active_record/connection_adapters/abstract_adapter'
require 'active_record/connection_adapters/statement_pool'

require 'active_record/connection_adapters/redshift/utils'
require 'active_record/connection_adapters/redshift/column'
require 'active_record/connection_adapters/redshift/oid'
require 'active_record/connection_adapters/redshift/quoting'
require 'active_record/connection_adapters/redshift/referential_integrity'
require 'active_record/connection_adapters/redshift/schema_definitions'
require 'active_record/connection_adapters/redshift/schema_dumper'
require 'active_record/connection_adapters/redshift/schema_statements'
require 'active_record/connection_adapters/redshift/type_metadata'
require 'active_record/connection_adapters/redshift/database_statements'

<<<<<<< HEAD
require 'active_record/tasks/redshift_database_tasks'
=======
require 'active_record/tasks/database_tasks'
>>>>>>> f1ffb793

require 'pg'

require 'ipaddr'

<<<<<<< HEAD
module PG
  class Connection
    class << self
      alias :orig_parse_connect_args :parse_connect_args
    end

    # We patch the original PG method in order
    # to delete the fallback_application_name
    # argument, which is otherwise always added
    def self::parse_connect_args( *args )
      parsed_args = orig_parse_connect_args(*args)

      if parsed_args.include? "remove_application_name='true'"
        parsed_args = parsed_args.gsub("remove_application_name='true'", "").gsub(/fallback_application_name='.*?'/, '').squish
      end

      parsed_args
    end
  end
end
=======
ActiveRecord::Tasks::DatabaseTasks.register_task(/redshift/, "ActiveRecord::Tasks::PostgreSQLDatabaseTasks")
>>>>>>> f1ffb793

module ActiveRecord
  module ConnectionHandling # :nodoc:
    RS_VALID_CONN_PARAMS = [:host, :hostaddr, :port, :dbname, :user, :password, :connect_timeout,
                         :client_encoding, :options, # :application_name, :fallback_application_name,
                         :keepalives, :keepalives_idle, :keepalives_interval, :keepalives_count,
                         :tty, :sslmode, :requiressl, :sslcompression, :sslcert, :sslkey,
                         :sslrootcert, :sslcrl, :requirepeer, :krbsrvname, :gsslib, :service]

    # Establishes a connection to the database that's used by all Active Record objects
    def redshift_connection(config)
      conn_params = config.symbolize_keys.compact

      # Map ActiveRecords param names to PGs.
      conn_params[:user] = conn_params.delete(:username) if conn_params[:username]
      conn_params[:dbname] = conn_params.delete(:database) if conn_params[:database]

      # Forward only valid config params to PG::Connection.connect.
      conn_params.keep_if { |k, _| RS_VALID_CONN_PARAMS.include?(k) }

      # The postgres drivers don't allow the creation of an unconnected PG::Connection object,
      # so just pass a nil connection object for the time being.
      ConnectionAdapters::RedshiftAdapter.new(nil, logger, conn_params, config)
    end
  end

  module ConnectionAdapters
    # The PostgreSQL adapter works with the native C (https://bitbucket.org/ged/ruby-pg) driver.
    #
    # Options:
    #
    # * <tt>:host</tt> - Defaults to a Unix-domain socket in /tmp. On machines without Unix-domain sockets,
    #   the default is to connect to localhost.
    # * <tt>:port</tt> - Defaults to 5432.
    # * <tt>:username</tt> - Defaults to be the same as the operating system name of the user running the application.
    # * <tt>:password</tt> - Password to be used if the server demands password authentication.
    # * <tt>:database</tt> - Defaults to be the same as the user name.
    # * <tt>:schema_search_path</tt> - An optional schema search path for the connection given
    #   as a string of comma-separated schema names. This is backward-compatible with the <tt>:schema_order</tt> option.
    # * <tt>:encoding</tt> - An optional client encoding that is used in a <tt>SET client_encoding TO
    #   <encoding></tt> call on the connection.
    # * <tt>:min_messages</tt> - An optional client min messages that is used in a
    #   <tt>SET client_min_messages TO <min_messages></tt> call on the connection.
    # * <tt>:variables</tt> - An optional hash of additional parameters that
    #   will be used in <tt>SET SESSION key = val</tt> calls on the connection.
    # * <tt>:insert_returning</tt> - Does nothing for Redshift.
    #
    # Any further options are used as connection parameters to libpq. See
    # http://www.postgresql.org/docs/9.1/static/libpq-connect.html for the
    # list of parameters.
    #
    # In addition, default connection parameters of libpq can be set per environment variables.
    # See http://www.postgresql.org/docs/9.1/static/libpq-envars.html .
    class RedshiftAdapter < AbstractAdapter
      ADAPTER_NAME = 'Redshift'.freeze

      NATIVE_DATABASE_TYPES = {
        primary_key: "integer primary key",
        identity:    "integer identity primary key",
        string:      { name: "varchar" },
        text:        { name: "varchar", limit: 65535 },
        integer:     { name: "integer" },
        float:       { name: "decimal" },
        decimal:     { name: "decimal" },
        datetime:    { name: "timestamp" },
        time:        { name: "timestamp" },
        date:        { name: "date" },
        bigint:      { name: "bigint" },
        smallint:    { name: "smallint" },
        boolean:     { name: "boolean" },
      }

      MOCK_DATABASE_TYPES = {
        identity: "integer primary key"
      }

      OID = Redshift::OID #:nodoc:

      include Redshift::Quoting
      include Redshift::ReferentialIntegrity
      include Redshift::SchemaStatements
      include Redshift::DatabaseStatements

      def schema_creation # :nodoc:
        Redshift::SchemaCreation.new self
      end

      def supports_index_sort_order?
        false
      end

      def supports_partial_index?
        false
      end

      def supports_transaction_isolation?
        false
      end

      def supports_foreign_keys?
        true
      end

      def supports_views?
        true
      end

      def index_algorithms
        { concurrently: 'CONCURRENTLY' }
      end

      class StatementPool < ConnectionAdapters::StatementPool # :nodoc:
        def initialize(connection, max)
          super(max)
          @connection = connection
          @counter = 0
        end

        def next_key
          "a#{@counter + 1}"
        end

        def []=(sql, key)
          super.tap { @counter += 1 }
        end

        private
          def dealloc(key)
            @connection.query "DEALLOCATE #{key}" if connection_active?
          rescue PG::Error
          end

          def connection_active?
            @connection.status == PG::CONNECTION_OK
          rescue PG::Error
            false
          end
      end

      # Initializes and connects a PostgreSQL adapter.
      def initialize(connection, logger, connection_parameters, config)
        super(connection, logger, config)

        @visitor = Arel::Visitors::PostgreSQL.new self
        @visitor.extend(ConnectionAdapters::DetermineIfPreparableVisitor)
        @prepared_statements = false

        @connection_parameters = connection_parameters

        # @local_tz is initialized as nil to avoid warnings when connect tries to use it
        @local_tz = nil
        @table_alias_length = nil

        connect
        add_pg_encoders
        @statements = StatementPool.new @connection,
                                        self.class.type_cast_config_to_integer(config[:statement_limit])

        add_pg_decoders

        @type_map = Type::HashLookupTypeMap.new
        initialize_type_map
        @local_tz = execute('SHOW TIME ZONE', 'SCHEMA').first["TimeZone"]
        @use_insert_returning = @config.key?(:insert_returning) ? self.class.type_cast_config_to_boolean(@config[:insert_returning]) : false

        @sql_type_to_oid = {}
      end

      # Clears the prepared statements cache.
      def clear_cache!
        @statements.clear
      end

      def truncate(table_name, name = nil)
        exec_query "TRUNCATE TABLE #{quote_table_name(table_name)}", name, []
      end

      # Is this connection alive and ready for queries?
      def active?
        @connection.query 'SELECT 1'
        true
      rescue PG::Error
        false
      end

      # Close then reopen the connection.
      def reconnect!
        super
        @connection.reset
        configure_connection
      end

      def reset!
        clear_cache!
        reset_transaction
        unless @connection.transaction_status == ::PG::PQTRANS_IDLE
          @connection.query 'ROLLBACK'
        end
        # @connection.query 'DISCARD ALL'
        session_auth = 'DEFAULT'
        @connection.query 'RESET ALL'
        @statements.clear if @statements

        configure_connection
      end

      # Disconnects from the database if already connected. Otherwise, this
      # method does nothing.
      def disconnect!
        super
        @connection.close rescue nil
      end

      def native_database_types #:nodoc:
        NATIVE_DATABASE_TYPES.merge(@config[:mock] ? MOCK_DATABASE_TYPES : {})
      end

      # Returns true, since this connection adapter supports migrations.
      def supports_migrations?
        true
      end

      # Does PostgreSQL support finding primary key on non-Active Record tables?
      def supports_primary_key? #:nodoc:
        true
      end

      def supports_ddl_transactions?
        true
      end

      def supports_explain?
        true
      end

      def supports_extensions?
        false
      end

      def supports_ranges?
        false
      end

      def supports_materialized_views?
        false
      end

      def supports_import?
        true
      end

      def enable_extension(name)
      end

      def disable_extension(name)
      end

      def extension_enabled?(name)
        false
      end

      # Returns the configured supported identifier length supported by PostgreSQL
      def table_alias_length
        @table_alias_length ||= query('SHOW max_identifier_length', 'SCHEMA')[0][0].to_i
      end

      # Set the authorized user for this session
      def session_auth=(user)
        clear_cache!
        exec_query "SET SESSION AUTHORIZATION #{user}"
      end

      def use_insert_returning?
        false
      end

      def valid_type?(type)
        !native_database_types[type].nil?
      end

      def update_table_definition(table_name, base) #:nodoc:
        Redshift::Table.new(table_name, base)
      end

      def lookup_cast_type(sql_type) # :nodoc:
        oid = (@sql_type_to_oid[sql_type] ||= execute("SELECT #{quote(sql_type)}::regtype::oid", "SCHEMA").first['oid'].to_i)
        super(oid)
      end

      def column_name_for_operation(operation, node) # :nodoc:
        OPERATION_ALIASES.fetch(operation) { operation.downcase }
      end

      OPERATION_ALIASES = { # :nodoc:
        "maximum" => "max",
        "minimum" => "min",
        "average" => "avg",
      }

      protected

        # Returns the version of the connected PostgreSQL server.
        def redshift_version
          @connection.server_version
        end

<<<<<<< HEAD
      private
        # See https://www.postgresql.org/docs/8.0/static/errcodes-appendix.html
        VALUE_LIMIT_VIOLATION = "22001"
        NUMERIC_VALUE_OUT_OF_RANGE = "22003"
        NOT_NULL_VIOLATION    = "23502"
        FOREIGN_KEY_VIOLATION = "23503"
        UNIQUE_VIOLATION      = "23505"
        SERIALIZATION_FAILURE = "40001"
        DEADLOCK_DETECTED     = "40P01"
        LOCK_NOT_AVAILABLE    = "55P03"
        QUERY_CANCELED        = "57014"

        def translate_exception(exception, message)
=======
        def translate_exception(exception, message:, sql:, binds:)
>>>>>>> f1ffb793
          return exception unless exception.respond_to?(:result)

          case exception.result.try(:error_field, PG::PG_DIAG_SQLSTATE)
          when UNIQUE_VIOLATION
            RecordNotUnique.new(message)
          when FOREIGN_KEY_VIOLATION
            InvalidForeignKey.new(message)
          when VALUE_LIMIT_VIOLATION
            ValueTooLong.new(message)
          when NUMERIC_VALUE_OUT_OF_RANGE
            RangeError.new(message)
          when NOT_NULL_VIOLATION
            NotNullViolation.new(message)
          when SERIALIZATION_FAILURE
            SerializationFailure.new(message)
          when DEADLOCK_DETECTED
            Deadlocked.new(message)
          when LOCK_NOT_AVAILABLE
            LockWaitTimeout.new(message)
          when QUERY_CANCELED
            QueryCanceled.new(message)
          else
            super
          end
        end

        def get_oid_type(oid, fmod, column_name, sql_type = '') # :nodoc:
          if !type_map.key?(oid)
            load_additional_types(type_map, [oid])
          end

          type_map.fetch(oid, fmod, sql_type) {
            warn "unknown OID #{oid}: failed to recognize type of '#{column_name}'. It will be treated as String."
            Type::Value.new.tap do |cast_type|
              type_map.register_type(oid, cast_type)
            end
          }
        end

        def initialize_type_map(m=type_map) # :nodoc:
          m.register_type "int2", Type::Integer.new(limit: 2)
          m.register_type "int4", Type::Integer.new(limit: 4)
          m.register_type "int8", Type::Integer.new(limit: 8)
          m.register_type "oid", OID::Oid.new
          m.register_type 'float4', Type::Float.new
          m.alias_type 'float8', 'float4'
          m.register_type 'text', Type::Text.new
          register_class_with_limit m, 'varchar', Type::String
          m.alias_type 'char', 'varchar'
          m.alias_type 'name', 'varchar'
          m.alias_type 'bpchar', 'varchar'
          m.register_type 'bool', Type::Boolean.new
          m.alias_type 'timestamptz', 'timestamp'
          m.register_type 'date', Type::Date.new
          m.register_type 'time', Type::Time.new
          m.alias_type 2205, 'varchar'

          m.register_type 'timestamp' do |_, _, sql_type|
            precision = extract_precision(sql_type)
            OID::DateTime.new(precision: precision)
          end

          m.register_type 'numeric' do |_, fmod, sql_type|
            precision = extract_precision(sql_type)
            scale = extract_scale(sql_type)

            # The type for the numeric depends on the width of the field,
            # so we'll do something special here.
            #
            # When dealing with decimal columns:
            #
            # places after decimal  = fmod - 4 & 0xffff
            # places before decimal = (fmod - 4) >> 16 & 0xffff
            if fmod && (fmod - 4 & 0xffff).zero?
              # FIXME: Remove this class, and the second argument to
              # lookups on PG
              Type::DecimalWithoutScale.new(precision: precision)
            else
              OID::Decimal.new(precision: precision, scale: scale)
            end
          end

          load_additional_types(m)
        end

        def extract_limit(sql_type) # :nodoc:
          case sql_type
          when /^bigint/i, /^int8/i
            8
          when /^smallint/i
            2
          else
            super
          end
        end

        # Extracts the value from a PostgreSQL column default definition.
        def extract_value_from_default(default)
          case default
            # Quoted types
          when /\A[\(B]?'(.*)'.*::"?([\w. ]+)"?(?:\[\])?\z/m
            # The default 'now'::date is CURRENT_DATE
            if $1 == "now".freeze && $2 == "date".freeze
              nil
            else
              $1.gsub("''".freeze, "'".freeze)
            end
            # Boolean types
          when "true".freeze, "false".freeze
            default
            # Numeric types
          when /\A\(?(-?\d+(\.\d*)?)\)?(::bigint)?\z/
            $1
            # Object identifier types
          when /\A-?\d+\z/
            $1
          else
            # Anything else is blank, some user type, or some function
            # and we can't know the value of that, so return nil.
            nil
          end
        end

        def extract_default_function(default_value, default) # :nodoc:
          default if has_default_function?(default_value, default)
        end

        def has_default_function?(default_value, default) # :nodoc:
          !default_value && %r{\w+\(.*\)|\(.*\)::\w+|CURRENT_DATE|CURRENT_TIMESTAMP}.match?(default)
        end

        def load_additional_types(type_map, oids = nil) # :nodoc:
          initializer = OID::TypeMapInitializer.new(type_map)

          if supports_ranges?
            query = <<-SQL
              SELECT t.oid, t.typname, t.typelem, t.typdelim, t.typinput, r.rngsubtype, t.typtype, t.typbasetype
              FROM pg_type as t
              LEFT JOIN pg_range as r ON oid = rngtypid
            SQL
          else
            query = <<-SQL
              SELECT t.oid, t.typname, t.typelem, t.typdelim, t.typinput, t.typtype, t.typbasetype
              FROM pg_type as t
            SQL
          end

          if oids
            query += "WHERE t.oid::integer IN (%s)" % oids.join(", ")
          end

          execute_and_clear(query, 'SCHEMA', []) do |records|
            initializer.run(records)
          end
        end

        FEATURE_NOT_SUPPORTED = "0A000" #:nodoc:

        def execute_and_clear(sql, name, binds, prepare: false)
          if without_prepared_statement?(binds)
            result = exec_no_cache(sql, name, [])
          elsif !prepare
            result = exec_no_cache(sql, name, binds)
          else
            result = exec_cache(sql, name, binds)
          end
          ret = yield result
          result.clear
          ret
        end


        def exec_no_cache(sql, name, binds)
<<<<<<< HEAD
          type_casted_binds = type_casted_binds(binds)
          log(sql, name, binds, type_casted_binds) do
            @connection.async_exec(sql, type_casted_binds)
=======
          materialize_transactions

          # make sure we carry over any changes to ActiveRecord::Base.default_timezone that have been
          # made since we established the connection
          update_typemap_for_default_timezone

          type_casted_binds = type_casted_binds(binds)
          log(sql, name, binds, type_casted_binds) do
            ActiveSupport::Dependencies.interlock.permit_concurrent_loads do
              @connection.exec_params(sql, type_casted_binds)
            end
>>>>>>> f1ffb793
          end
        end

        def exec_cache(sql, name, binds)
<<<<<<< HEAD
          stmt_key = prepare_statement(sql)
          type_casted_binds = type_casted_binds(binds)

          log(sql, name, binds, type_casted_binds, stmt_key) do
            @connection.exec_prepared(stmt_key, type_casted_binds)
=======
          materialize_transactions
          update_typemap_for_default_timezone

          stmt_key = prepare_statement(sql, binds)
          type_casted_binds = type_casted_binds(binds)

          log(sql, name, binds, type_casted_binds, stmt_key) do
            ActiveSupport::Dependencies.interlock.permit_concurrent_loads do
              @connection.exec_prepared(stmt_key, type_casted_binds)
            end
>>>>>>> f1ffb793
          end
        rescue ActiveRecord::StatementInvalid => e
          raise unless is_cached_plan_failure?(e)

          # Nothing we can do if we are in a transaction because all commands
          # will raise InFailedSQLTransaction
          if in_transaction?
            raise ActiveRecord::PreparedStatementCacheExpired.new(e.cause.message)
          else
            @lock.synchronize do
              # outside of transactions we can simply flush this query and retry
              @statements.delete sql_key(sql)
            end
            retry
          end
        end

        # Annoyingly, the code for prepared statements whose return value may
        # have changed is FEATURE_NOT_SUPPORTED.
        #
        # This covers various different error types so we need to do additional
        # work to classify the exception definitively as a
        # ActiveRecord::PreparedStatementCacheExpired
        #
        # Check here for more details:
        # https://git.postgresql.org/gitweb/?p=postgresql.git;a=blob;f=src/backend/utils/cache/plancache.c#l573
        CACHED_PLAN_HEURISTIC = "cached plan must not change result type"
        def is_cached_plan_failure?(e)
          pgerror = e.cause
          code = pgerror.result.result_error_field(PG::PG_DIAG_SQLSTATE)
          code == FEATURE_NOT_SUPPORTED && pgerror.message.include?(CACHED_PLAN_HEURISTIC)
        rescue
          false
        end

        # Returns the statement identifier for the client side cache
        # of statements
        def sql_key(sql)
          "#{schema_search_path}-#{sql}"
        end

        # Prepare the statement if it hasn't been prepared, return
        # the statement key.
        def prepare_statement(sql, binds)
          @lock.synchronize do
            sql_key = sql_key(sql)
            unless @statements.key? sql_key
              nextkey = @statements.next_key
              begin
                @connection.prepare nextkey, sql
              rescue => e
                raise translate_exception_class(e, sql, binds)
              end
              # Clear the queue
              @connection.get_last_result
              @statements[sql_key] = nextkey
            end
            @statements[sql_key]
          end
        end

        # Connects to a PostgreSQL server and sets up the adapter depending on the
        # connected server's characteristics.
        def connect
<<<<<<< HEAD
          @connection = PG.connect(@connection_parameters.merge(remove_application_name: true))
          configure_connection
        rescue ::PG::Error => error
          if error.message.include?("does not exist")
            raise ActiveRecord::NoDatabaseError.new(error.message)
          else
            raise
          end
=======
          @connection = PG.connect(@connection_parameters)
          configure_connection
          add_pg_encoders
          add_pg_decoders
>>>>>>> f1ffb793
        end

        # Configures the encoding, verbosity, schema search path, and time zone of the connection.
        # This is called by #connect and should not be called manually.
        def configure_connection
          if @config[:encoding]
            @connection.set_client_encoding(@config[:encoding])
          end
          self.client_min_messages = @config[:min_messages] || "warning"
          self.schema_search_path = @config[:schema_search_path] || @config[:schema_order]

<<<<<<< HEAD
          # Use standard-conforming strings so we don't have to do the E'...' dance.
          # set_standard_conforming_strings

          variables = @config.fetch(:variables, {}).stringify_keys

          # SET statements from :variables config hash
          # http://www.postgresql.org/docs/8.3/static/sql-set.html
          variables.map do |k, v|
            if v == ':default' || v == :default
              # Sets the value to the global or compile default
              execute("SET #{k} TO DEFAULT", 'SCHEMA')
            elsif !v.nil?
              execute("SET #{k} TO #{quote(v)}", 'SCHEMA')
=======
          variables = @config.fetch(:variables, {}).stringify_keys

          # If using Active Record's time zone support configure the connection to return
          # TIMESTAMP WITH ZONE types in UTC.
          unless variables["timezone"]
            if ActiveRecord::Base.default_timezone == :utc
              variables["timezone"] = "UTC"
            elsif @local_tz
              variables["timezone"] = @local_tz
>>>>>>> f1ffb793
            end
          end

        end

        def last_insert_id_result(sequence_name) #:nodoc:
          exec_query("SELECT currval('#{sequence_name}')", 'SQL')
        end

        # Returns the list of a table's column names, data types, and default values.
        #
        # The underlying query is roughly:
        #  SELECT column.name, column.type, default.value
        #    FROM column LEFT JOIN default
        #      ON column.table_id = default.table_id
        #     AND column.num = default.column_num
        #   WHERE column.table_id = get_table_id('table_name')
        #     AND column.num > 0
        #     AND NOT column.is_dropped
        #   ORDER BY column.num
        #
        # If the table name is not prefixed with a schema, the database will
        # take the first match from the schema search path.
        #
        # Query implementation notes:
        #  - format_type includes the column size constraint, e.g. varchar(50)
        #  - ::regclass is a function that gives the id for a table name

        # Edited to include attisdistkey and attsortkeyord
        # https://github.com/awslabs/amazon-redshift-utils/blob/master/src/AdminViews/v_generate_tbl_ddl.sql
        def column_definitions(table_name) # :nodoc:
          query(<<-end_sql, 'SCHEMA')
              SELECT a.attname, format_type(a.atttypid, a.atttypmod),
                     pg_get_expr(d.adbin, d.adrelid), a.attnotnull, a.atttypid, a.atttypmod,
                     CASE WHEN pk.conrelid IS NULL THEN false ELSE true END AS is_primary_key,
                     a.attnum AS column_index,
                     CASE WHEN pk.conrelid IS NULL THEN NULL ELSE pk.conkey END AS primary_key_order,
                     #{@config[:mock] ? 'null, null' : 'attisdistkey, attsortkeyord'},
                     CASE WHEN #{@config[:mock] ? '\'none\'' : 'format_encoding((a.attencodingtype)::integer)'} = 'none'
                     THEN NULL
                     ELSE #{@config[:mock] ? 'null' : 'format_encoding((a.attencodingtype)::integer)'}
                     END AS col_encoding

              FROM pg_attribute a
                LEFT JOIN pg_attrdef d ON a.attrelid = d.adrelid AND a.attnum = d.adnum
                LEFT JOIN pg_constraint pk ON pk.contype = 'p' AND a.attrelid = pk.conrelid AND a.attnum = any(pk.conkey)

               WHERE a.attrelid = '#{quote_table_name(table_name)}'::regclass
                 AND a.attnum > 0 AND NOT a.attisdropped

               ORDER BY a.attnum
          end_sql

          # Alternative solution
          # query(<<-end_sql, 'SCHEMA')
          #     SELECT a.attname, format_type(a.atttypid, a.atttypmod),
          #            pg_get_expr(d.adbin, d.adrelid), a.attnotnull, a.atttypid, a.atttypmod,
          #            pk.indisprimary as is_primary_key,
          #            attisdistkey, attsortkeyord,
          #            CASE WHEN format_encoding((a.attencodingtype)::integer) = 'none'
          #            THEN NULL
          #            ELSE format_encoding((a.attencodingtype)::integer)
          #            END AS col_encoding

          #     FROM pg_attribute a
          #       LEFT JOIN pg_attrdef d ON a.attrelid = d.adrelid AND a.attnum = d.adnum
          #       LEFT JOIN (
          #         SELECT pg_index.indisprimary,
          #           pg_index.indrelid,
          #           string_to_array(textin(int2vectorout(pg_index.indkey)), ' ') AS indkey
          #         FROM pg_index
          #         WHERE pg_index.indisprimary
          #       ) pk ON a.attrelid = pk.indrelid AND a.attnum = ANY(pk.indkey)

          #      WHERE a.attrelid = '#{quote_table_name(table_name)}'::regclass
          #        AND a.attnum > 0 AND NOT a.attisdropped

          #      ORDER BY a.attnum
          # end_sql
        end

        def extract_table_ref_from_insert_sql(sql)
          sql[/into\s("[A-Za-z0-9_."\[\]\s]+"|[A-Za-z0-9_."\[\]]+)\s*/im]
          $1.strip if $1
        end

        def arel_visitor
          Arel::Visitors::PostgreSQL.new(self)
        end

        def build_statement_pool
          StatementPool.new(@connection, self.class.type_cast_config_to_integer(@config[:statement_limit]))
        end


        def can_perform_case_insensitive_comparison_for?(column)
          @case_insensitive_cache ||= {}
          @case_insensitive_cache[column.sql_type] ||= begin
            sql = <<~SQL
              SELECT exists(
                SELECT * FROM pg_proc
                WHERE proname = 'lower'
                  AND proargtypes = ARRAY[#{quote column.sql_type}::regtype]::oidvector
              ) OR exists(
                SELECT * FROM pg_proc
                INNER JOIN pg_cast
                  ON ARRAY[casttarget]::oidvector = proargtypes
                WHERE proname = 'lower'
                  AND castsource = #{quote column.sql_type}::regtype
              )
            SQL
            execute_and_clear(sql, "SCHEMA", []) do |result|
              result.getvalue(0, 0)
            end
          end
        end

        def add_pg_encoders
          map = PG::TypeMapByClass.new
          map[Integer] = PG::TextEncoder::Integer.new
          map[TrueClass] = PG::TextEncoder::Boolean.new
          map[FalseClass] = PG::TextEncoder::Boolean.new
          @connection.type_map_for_queries = map
        end

        def update_typemap_for_default_timezone
          if @default_timezone != ActiveRecord::Base.default_timezone && @timestamp_decoder
            decoder_class = ActiveRecord::Base.default_timezone == :utc ?
              PG::TextDecoder::TimestampUtc :
              PG::TextDecoder::TimestampWithoutTimeZone

            @timestamp_decoder = decoder_class.new(@timestamp_decoder.to_h)
            @connection.type_map_for_results.add_coder(@timestamp_decoder)
            @default_timezone = ActiveRecord::Base.default_timezone
          end
        end


        def add_pg_decoders
          @default_timezone = nil
          @timestamp_decoder = nil

          coders_by_name = {
            "int2" => PG::TextDecoder::Integer,
            "int4" => PG::TextDecoder::Integer,
            "int8" => PG::TextDecoder::Integer,
            "oid" => PG::TextDecoder::Integer,
            "float4" => PG::TextDecoder::Float,
            "float8" => PG::TextDecoder::Float,
            "bool" => PG::TextDecoder::Boolean,
          }

          if defined?(PG::TextDecoder::TimestampUtc)
            # Use native PG encoders available since pg-1.1
            coders_by_name["timestamp"] = PG::TextDecoder::TimestampUtc
            coders_by_name["timestamptz"] = PG::TextDecoder::TimestampWithTimeZone
          end

          known_coder_types = coders_by_name.keys.map { |n| quote(n) }
          query = <<~SQL % known_coder_types.join(", ")
            SELECT t.oid, t.typname
            FROM pg_type as t
            WHERE t.typname IN (%s)
          SQL
          coders = execute_and_clear(query, "SCHEMA", []) do |result|
            result
              .map { |row| construct_coder(row, coders_by_name[row["typname"]]) }
              .compact
          end

          map = PG::TypeMapByOid.new
          coders.each { |coder| map.add_coder(coder) }
          @connection.type_map_for_results = map

          # extract timestamp decoder for use in update_typemap_for_default_timezone
          @timestamp_decoder = coders.find { |coder| coder.name == "timestamp" }
          update_typemap_for_default_timezone
        end

        def construct_coder(row, coder_class)
          return unless coder_class
          coder_class.new(oid: row["oid"].to_i, name: row["typname"])
        end

        def create_table_definition(*args) # :nodoc:
          Redshift::TableDefinition.new(self, *args)
        end

        def add_pg_encoders
          map = PG::TypeMapByClass.new
          map[Integer] = PG::TextEncoder::Integer.new
          map[TrueClass] = PG::TextEncoder::Boolean.new
          map[FalseClass] = PG::TextEncoder::Boolean.new
          @connection.type_map_for_queries = map
        end

        def add_pg_decoders
          coders_by_name = {
            "int2" => PG::TextDecoder::Integer,
            "int4" => PG::TextDecoder::Integer,
            "int8" => PG::TextDecoder::Integer,
            "oid" => PG::TextDecoder::Integer,
            "float4" => PG::TextDecoder::Float,
            "float8" => PG::TextDecoder::Float,
            "bool" => PG::TextDecoder::Boolean,
          }
          known_coder_types = coders_by_name.keys.map { |n| quote(n) }
          query = <<-SQL % known_coder_types.join(", ")
            SELECT t.oid, t.typname
            FROM pg_type as t
            WHERE t.typname IN (%s)
          SQL
          coders = execute_and_clear(query, "SCHEMA", []) do |result|
            result
              .map { |row| construct_coder(row, coders_by_name[row["typname"]]) }
              .compact
          end

          map = PG::TypeMapByOid.new
          coders.each { |coder| map.add_coder(coder) }
          @connection.type_map_for_results = map
        end

        def construct_coder(row, coder_class)
          return unless coder_class
          coder_class.new(oid: row["oid"].to_i, name: row["typname"])
        end

        ActiveRecord::Type.register(:datetime, OID::DateTime, adapter: :redshift)
        ActiveRecord::Type.register(:decimal, OID::Decimal, adapter: :redshift)
        ActiveRecord::Type.register(:json, OID::Json, adapter: :redshift)
        ActiveRecord::Type.register(:jsonb, OID::Jsonb, adapter: :redshift)
    end
  end
end<|MERGE_RESOLUTION|>--- conflicted
+++ resolved
@@ -11,18 +11,12 @@
 require 'active_record/connection_adapters/redshift/schema_statements'
 require 'active_record/connection_adapters/redshift/type_metadata'
 require 'active_record/connection_adapters/redshift/database_statements'
-
-<<<<<<< HEAD
 require 'active_record/tasks/redshift_database_tasks'
-=======
-require 'active_record/tasks/database_tasks'
->>>>>>> f1ffb793
 
 require 'pg'
 
 require 'ipaddr'
 
-<<<<<<< HEAD
 module PG
   class Connection
     class << self
@@ -43,9 +37,8 @@
     end
   end
 end
-=======
+
 ActiveRecord::Tasks::DatabaseTasks.register_task(/redshift/, "ActiveRecord::Tasks::PostgreSQLDatabaseTasks")
->>>>>>> f1ffb793
 
 module ActiveRecord
   module ConnectionHandling # :nodoc:
@@ -352,7 +345,6 @@
           @connection.server_version
         end
 
-<<<<<<< HEAD
       private
         # See https://www.postgresql.org/docs/8.0/static/errcodes-appendix.html
         VALUE_LIMIT_VIOLATION = "22001"
@@ -365,10 +357,7 @@
         LOCK_NOT_AVAILABLE    = "55P03"
         QUERY_CANCELED        = "57014"
 
-        def translate_exception(exception, message)
-=======
         def translate_exception(exception, message:, sql:, binds:)
->>>>>>> f1ffb793
           return exception unless exception.respond_to?(:result)
 
           case exception.result.try(:error_field, PG::PG_DIAG_SQLSTATE)
@@ -542,11 +531,6 @@
 
 
         def exec_no_cache(sql, name, binds)
-<<<<<<< HEAD
-          type_casted_binds = type_casted_binds(binds)
-          log(sql, name, binds, type_casted_binds) do
-            @connection.async_exec(sql, type_casted_binds)
-=======
           materialize_transactions
 
           # make sure we carry over any changes to ActiveRecord::Base.default_timezone that have been
@@ -558,18 +542,10 @@
             ActiveSupport::Dependencies.interlock.permit_concurrent_loads do
               @connection.exec_params(sql, type_casted_binds)
             end
->>>>>>> f1ffb793
           end
         end
 
         def exec_cache(sql, name, binds)
-<<<<<<< HEAD
-          stmt_key = prepare_statement(sql)
-          type_casted_binds = type_casted_binds(binds)
-
-          log(sql, name, binds, type_casted_binds, stmt_key) do
-            @connection.exec_prepared(stmt_key, type_casted_binds)
-=======
           materialize_transactions
           update_typemap_for_default_timezone
 
@@ -580,7 +556,6 @@
             ActiveSupport::Dependencies.interlock.permit_concurrent_loads do
               @connection.exec_prepared(stmt_key, type_casted_binds)
             end
->>>>>>> f1ffb793
           end
         rescue ActiveRecord::StatementInvalid => e
           raise unless is_cached_plan_failure?(e)
@@ -645,21 +620,16 @@
         # Connects to a PostgreSQL server and sets up the adapter depending on the
         # connected server's characteristics.
         def connect
-<<<<<<< HEAD
-          @connection = PG.connect(@connection_parameters.merge(remove_application_name: true))
+          @connection = PG.connect(@connection_parameters)
           configure_connection
+          add_pg_encoders
+          add_pg_decoders
         rescue ::PG::Error => error
           if error.message.include?("does not exist")
             raise ActiveRecord::NoDatabaseError.new(error.message)
           else
             raise
           end
-=======
-          @connection = PG.connect(@connection_parameters)
-          configure_connection
-          add_pg_encoders
-          add_pg_decoders
->>>>>>> f1ffb793
         end
 
         # Configures the encoding, verbosity, schema search path, and time zone of the connection.
@@ -671,11 +641,19 @@
           self.client_min_messages = @config[:min_messages] || "warning"
           self.schema_search_path = @config[:schema_search_path] || @config[:schema_order]
 
-<<<<<<< HEAD
           # Use standard-conforming strings so we don't have to do the E'...' dance.
           # set_standard_conforming_strings
-
           variables = @config.fetch(:variables, {}).stringify_keys
+
+          # If using Active Record's time zone support configure the connection to return
+          # TIMESTAMP WITH ZONE types in UTC.
+          unless variables["timezone"]
+            if ActiveRecord::Base.default_timezone == :utc
+              variables["timezone"] = "UTC"
+            elsif @local_tz
+              variables["timezone"] = @local_tz
+            end
+          end
 
           # SET statements from :variables config hash
           # http://www.postgresql.org/docs/8.3/static/sql-set.html
@@ -685,20 +663,8 @@
               execute("SET #{k} TO DEFAULT", 'SCHEMA')
             elsif !v.nil?
               execute("SET #{k} TO #{quote(v)}", 'SCHEMA')
-=======
-          variables = @config.fetch(:variables, {}).stringify_keys
-
-          # If using Active Record's time zone support configure the connection to return
-          # TIMESTAMP WITH ZONE types in UTC.
-          unless variables["timezone"]
-            if ActiveRecord::Base.default_timezone == :utc
-              variables["timezone"] = "UTC"
-            elsif @local_tz
-              variables["timezone"] = @local_tz
->>>>>>> f1ffb793
-            end
-          end
-
+            end
+          end
         end
 
         def last_insert_id_result(sequence_name) #:nodoc:
