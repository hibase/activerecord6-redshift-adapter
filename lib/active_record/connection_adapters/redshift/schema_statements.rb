module ActiveRecord
  module ConnectionAdapters
    module Redshift
      class SchemaCreation < AbstractAdapter::SchemaCreation
        private

        def visit_ColumnDefinition(o)
          o.sql_type = type_to_sql(o.type, limit: o.limit, precision: o.precision, scale: o.scale)
          super
        end

        def add_column_options!(sql, options)
          column = options.fetch(:column) { return super }
          if column.type == :uuid && options[:default] =~ /\(\)/
            sql << " DEFAULT #{options[:default]}"
          else
            super
          end
        end

        def visit_ForeignKeyDefinition(o)
          sql = <<-SQL.strip_heredoc
            CONSTRAINT #{quote_column_name(o.name)}
            FOREIGN KEY (#{quote_column_name(o.column)})
              REFERENCES #{quote_table_name(o.to_table)} (#{quote_column_name(o.primary_key)})
              #{o.options[:deferrable] ? "DEFERRABLE" : ""}
          SQL
          sql << " #{action_sql('DELETE', o.on_delete)}" if o.on_delete
          sql << " #{action_sql('UPDATE', o.on_update)}" if o.on_update
          sql
        end
      end

      module SchemaStatements
        # Drops the database specified on the +name+ attribute
        # and creates it again using the provided +options+.
        def recreate_database(name, options = {}) #:nodoc:
          drop_database(name)
          create_database(name, options)
        end

        # Create a new Redshift database. Options include <tt>:owner</tt>, <tt>:template</tt>,
        # <tt>:encoding</tt> (defaults to utf8), <tt>:collation</tt>, <tt>:ctype</tt>,
        # <tt>:tablespace</tt>, and <tt>:connection_limit</tt> (note that MySQL uses
        # <tt>:charset</tt> while Redshift uses <tt>:encoding</tt>).
        #
        # Example:
        #   create_database config[:database], config
        #   create_database 'foo_development', encoding: 'unicode'
        def create_database(name, options = {})
          options = { encoding: 'utf8' }.merge!(options.symbolize_keys)

          option_string = options.inject("") do |memo, (key, value)|
            memo += case key
            when :owner
              " OWNER = \"#{value}\""
            else
              ""
            end
          end

          execute "CREATE DATABASE #{quote_table_name(name)}#{option_string}"
        end

        # Drops a Redshift database.
        #
        # Example:
        #   drop_database 'matt_development'
        def drop_database(name) #:nodoc:
          execute "DROP DATABASE #{quote_table_name(name)}"
        end

        # Returns the list of all tables in the schema search path or a specified schema.
        def tables(name = nil)
          if name
            ActiveSupport::Deprecation.warn(<<-MSG.squish)
              Passing arguments to #tables is deprecated without replacement.
            MSG
          end

          select_values("SELECT tablename FROM pg_tables WHERE schemaname = ANY(current_schemas(false))", 'SCHEMA')
        end

        def data_sources # :nodoc
          select_values(<<-SQL, 'SCHEMA')
            SELECT c.relname
            FROM pg_class c
            LEFT JOIN pg_namespace n ON n.oid = c.relnamespace
            WHERE c.relkind IN ('r', 'v','m') -- (r)elation/table, (v)iew, (m)aterialized view
            AND n.nspname = ANY (current_schemas(false))
          SQL
        end

         # Returns true if table exists.
         # If the schema is not specified as part of +name+ then it will only find tables within
         # the current schema search path (regardless of permissions to access tables in other schemas)
         def table_exists?(name)
          # ActiveSupport::Deprecation.warn(<<-MSG.squish)
          #   #table_exists? currently checks both tables and views.
          #   This behavior is deprecated and will be changed with Rails 5.1 to only check tables.
          #   Use #data_source_exists? instead.
          # MSG

          data_source_exists?(name)
        end

        def data_source_exists?(name)
          name = Utils.extract_schema_qualified_name(name.to_s)
          return false unless name.identifier

          select_value(<<-SQL, 'SCHEMA').to_i > 0
              SELECT COUNT(*)
              FROM pg_class c
              LEFT JOIN pg_namespace n ON n.oid = c.relnamespace
              WHERE c.relkind IN ('r','v','m') -- (r)elation/table, (v)iew, (m)aterialized view
              AND c.relname = '#{name.identifier}'
              AND n.nspname = #{name.schema ? "'#{name.schema}'" : 'ANY (current_schemas(false))'}
          SQL
        end

        def views # :nodoc:
          select_values(<<-SQL, 'SCHEMA')
            SELECT c.relname
            FROM pg_class c
            LEFT JOIN pg_namespace n ON n.oid = c.relnamespace
            WHERE c.relkind IN ('v','m') -- (v)iew, (m)aterialized view
            AND n.nspname = ANY (current_schemas(false))
          SQL
        end

        def view_exists?(view_name) # :nodoc:
          name = Utils.extract_schema_qualified_name(view_name.to_s)
          return false unless name.identifier

          select_values(<<-SQL, 'SCHEMA').any?
            SELECT c.relname
            FROM pg_class c
            LEFT JOIN pg_namespace n ON n.oid = c.relnamespace
            WHERE c.relkind IN ('v','m') -- (v)iew, (m)aterialized view
            AND c.relname = '#{name.identifier}'
            AND n.nspname = #{name.schema ? "'#{name.schema}'" : 'ANY (current_schemas(false))'}
          SQL
        end

        def drop_table(table_name, options = {})
          execute "DROP TABLE #{quote_table_name(table_name)}#{' CASCADE' if options[:force] == :cascade}"
        end

        # Returns true if schema exists.
        def schema_exists?(name)
          select_value("SELECT COUNT(*) FROM pg_namespace WHERE nspname = '#{name}'", 'SCHEMA').to_i > 0
        end

        def index_name_exists?(table_name, index_name)
          super
        end

        # Returns an array of indexes for the given table.
        def indexes(table_name)
          scope = quoted_scope(table_name)

          result = query(<<-SQL, "SCHEMA")
            SELECT i.relname, d.indisunique, d.indkey, pg_get_indexdef(d.indexrelid), t.oid,
                            pg_catalog.obj_description(i.oid, 'pg_class') AS comment
            FROM pg_class t
            INNER JOIN pg_index d ON t.oid = d.indrelid
            INNER JOIN pg_class i ON d.indexrelid = i.oid
            LEFT JOIN pg_namespace n ON n.oid = i.relnamespace
            WHERE i.relkind = 'i'
              AND d.indisprimary = 'f'
              AND t.relname = #{scope[:name]}
              AND n.nspname = #{scope[:schema]}
            ORDER BY t.relname
          SQL

          result.map do |row|
            index_name = row[0]
            unique = row[1]
            indkey = row[2].split(" ").map(&:to_i)
            inddef = row[3]
            oid = row[4]
            comment = row[5]

            using, expressions, where = inddef.scan(/ USING (\w+?) \((.+?)\)(?: WHERE (.+))?\z/m).flatten

            orders = {}
            opclasses = {}

            if indkey.include?(0)
              columns = expressions
            else
              columns = Hash[query(<<-SQL.strip_heredoc, "SCHEMA")].values_at(*indkey).compact
                SELECT a.attnum, a.attname
                FROM pg_attribute a
                WHERE a.attrelid = #{oid}
                AND a.attnum IN (#{indkey.join(",")})
              SQL

              # add info on sort order (only desc order is explicitly specified, asc is the default)
              # and non-default opclasses
              expressions.scan(/(?<column>\w+)\s?(?<opclass>\w+_ops)?\s?(?<desc>DESC)?\s?(?<nulls>NULLS (?:FIRST|LAST))?/).each do |column, opclass, desc, nulls|
                opclasses[column] = opclass.to_sym if opclass
                if nulls
                  orders[column] = [desc, nulls].compact.join(" ")
                else
                  orders[column] = :desc if desc
                end
              end
            end

            IndexDefinition.new(
              table_name,
              index_name,
              unique,
              columns,
              orders: orders,
              opclasses: opclasses,
              where: where,
              using: using.to_sym,
              comment: comment.presence
            )
          end
        end

        # Returns the list of all column definitions for a table.
        def columns(table_name)
          column_definitions(table_name.to_s).map do |column_name, type, default, notnull, oid, fmod, is_primary_key, column_index, primary_key_order, is_dist_key, sort_key_order, col_encoding|
            default_value = extract_value_from_default(default)
            type_metadata = fetch_type_metadata(column_name, type, oid, fmod)
            default_function = extract_default_function(default_value, default)
            new_column(column_name, default_value, type_metadata, !notnull, table_name, default_function, is_primary_key, column_index, primary_key_order, is_dist_key, sort_key_order, col_encoding)
          end
        end

<<<<<<< HEAD
        def new_column(name, default, sql_type_metadata = nil, null = true, table_name = nil, default_function = nil, is_primary_key = false, column_index = nil, primary_key_order = nil, is_dist_key = false, sort_key_order = 0, col_encoding = nil) # :nodoc:
          RedshiftColumn.new(name, default, sql_type_metadata, null, table_name, default_function, is_primary_key, column_index, primary_key_order, is_dist_key, sort_key_order, col_encoding)
=======
        def new_column(name, default, sql_type_metadata = nil, null = true, table_name = nil, default_function = nil) # :nodoc:
          RedshiftColumn.new(name, default, sql_type_metadata, null, default_function)
>>>>>>> f1ffb793
        end

        # Returns the current database name.
        def current_database
          select_value('select current_database()', 'SCHEMA')
        end

        # Returns the current schema name.
        def current_schema
          select_value('SELECT current_schema', 'SCHEMA')
        end

        # Returns the current database encoding format.
        def encoding
          select_value("SELECT pg_encoding_to_char(encoding) FROM pg_database WHERE datname LIKE '#{current_database}'", 'SCHEMA')
        end

        def collation
        end

        def ctype
        end

        # Returns an array of schema names.
        def schema_names
          select_value(<<-SQL, 'SCHEMA')
            SELECT nspname
              FROM pg_namespace
             WHERE nspname !~ '^pg_.*'
               AND nspname NOT IN ('information_schema')
             ORDER by nspname;
          SQL
        end

        # Creates a schema for the given schema name.
        def create_schema schema_name
          execute "CREATE SCHEMA #{quote_schema_name(schema_name)}"
        end

        # Drops the schema for the given schema name.
        def drop_schema(schema_name, options = {})
          execute "DROP SCHEMA#{' IF EXISTS' if options[:if_exists]} #{quote_schema_name(schema_name)} CASCADE"
        end

        # Sets the schema search path to a string of comma-separated schema names.
        # Names beginning with $ have to be quoted (e.g. $user => '$user').
        # See: http://www.postgresql.org/docs/current/static/ddl-schemas.html
        #
        # This should be not be called manually but set in database.yml.
        def schema_search_path=(schema_csv)
          if schema_csv
            execute("SET search_path TO #{schema_csv}", 'SCHEMA')
            @schema_search_path = schema_csv
          end
        end

        # Returns the active schema search path.
        def schema_search_path
          @schema_search_path ||= select_value('SHOW search_path', 'SCHEMA')
        end

        # Returns the current client message level.
        def client_min_messages
          query_value("SHOW client_min_messages", "SCHEMA")
        end

        # Set the client message level.
        def client_min_messages=(level)
          begin
            execute("SET client_min_messages TO '#{level}'", "SCHEMA")
          rescue ActiveRecord::StatementInvalid => error
            return false
          end
        end

        # Returns the sequence name for a table's primary key or some other specified key.
        # https://github.com/rails/rails/issues/7516
        def default_sequence_name(table_name, pk = "id") #:nodoc:
          result = serial_sequence(table_name, pk)
          return nil unless result
          Utils.extract_schema_qualified_name(result).to_s
        rescue ActiveRecord::StatementInvalid
          return nil if !pk.present?
          u = Utils.extract_schema_qualified_name(table_name)
          Redshift::Name.new(u.schema, "#{u.identifier}_#{pk}_seq").to_s
        end

        def serial_sequence(table, column)
          select_value("SELECT pg_get_serial_sequence('#{table}', '#{column}')", 'SCHEMA')
        end

        def set_pk_sequence!(table, value) #:nodoc:
        end

        def reset_pk_sequence!(table, pk = nil, sequence = nil) #:nodoc:
        end

        def pk_and_sequence_for(table) #:nodoc:
          [nil, nil]
        end

        # Returns just a table's primary key
        def primary_keys(table_name)
          query_values(<<-SQL, 'SCHEMA')
            SELECT DISTINCT attr.attname
            FROM pg_attribute attr
            INNER JOIN pg_depend dep ON attr.attrelid = dep.refobjid AND attr.attnum = dep.refobjsubid
            INNER JOIN pg_constraint cons ON attr.attrelid = cons.conrelid AND attr.attnum = any(cons.conkey)
            WHERE cons.contype = 'p'
              AND dep.refobjid = '#{quote_table_name(table_name)}'::regclass
          SQL
        end

        # Renames a table.
        # Also renames a table's primary key sequence if the sequence name exists and
        # matches the Active Record default.
        #
        # Example:
        #   rename_table('octopuses', 'octopi')
        def rename_table(table_name, new_name)
          clear_cache!
          execute "ALTER TABLE #{quote_table_name(table_name)} RENAME TO #{quote_table_name(new_name)}"
        end

        def add_column(table_name, column_name, type, options = {}) #:nodoc:
          clear_cache!
          super
        end

        class ChangeColumnNotSupported < StandardError; end

        # Changes the column of a table.
        def change_column(table_name, column_name, type, options = {})
<<<<<<< HEAD
          raise ChangeColumnNotSupported

          # clear_cache!
          # quoted_table_name = quote_table_name(table_name)
          # sql_type = type_to_sql(type, limit: options[:limit], precision: options[:precision], scale: options[:scale])
          # sql = "ALTER TABLE #{quoted_table_name} ALTER COLUMN #{quote_column_name(column_name)} TYPE #{sql_type}"
          # sql << " USING #{options[:using]}" if options[:using]
          # if options[:cast_as]
          #   sql << " USING CAST(#{quote_column_name(column_name)} AS #{type_to_sql(options[:cast_as], limit: options[:limit], precision: options[:precision], scale: options[:scale])})"
          # end
          # execute sql
=======
          clear_cache!
          quoted_table_name = quote_table_name(table_name)
          sql_type = type_to_sql(type, limit: options[:limit], precision: options[:precision], scale: options[:scale])
          sql = "ALTER TABLE #{quoted_table_name} ALTER COLUMN #{quote_column_name(column_name)} TYPE #{sql_type}"
          sql << " USING #{options[:using]}" if options[:using]
          if options[:cast_as]
            sql << " USING CAST(#{quote_column_name(column_name)} AS #{type_to_sql(options[:cast_as], limit: options[:limit], precision: options[:precision], scale: options[:scale])})"
          end
          execute sql
>>>>>>> f1ffb793

          # change_column_default(table_name, column_name, options[:default]) if options_include_default?(options)
          # change_column_null(table_name, column_name, options[:null], options[:default]) if options.key?(:null)
        end

        # Changes the default value of a table column.
        def change_column_default(table_name, column_name, default_or_changes)
          clear_cache!
          column = column_for(table_name, column_name)
          return unless column

          default = extract_new_default_value(default_or_changes)
          alter_column_query = "ALTER TABLE #{quote_table_name(table_name)} ALTER COLUMN #{quote_column_name(column_name)} %s"
          if default.nil?
            # <tt>DEFAULT NULL</tt> results in the same behavior as <tt>DROP DEFAULT</tt>. However, PostgreSQL will
            # cast the default to the columns type, which leaves us with a default like "default NULL::character varying".
            execute alter_column_query % "DROP DEFAULT"
          else
            execute alter_column_query % "SET DEFAULT #{quote_default_value(default, column)}"
          end
        end

        def change_column_null(table_name, column_name, null, default = nil)
          clear_cache!
          unless null || default.nil?
            column = column_for(table_name, column_name)
            execute("UPDATE #{quote_table_name(table_name)} SET #{quote_column_name(column_name)}=#{quote_default_value(default, column)} WHERE #{quote_column_name(column_name)} IS NULL") if column
          end
          execute("ALTER TABLE #{quote_table_name(table_name)} ALTER #{quote_column_name(column_name)} #{null ? 'DROP' : 'SET'} NOT NULL")
        end

        # Renames a column in a table.
        def rename_column(table_name, column_name, new_column_name) #:nodoc:
          clear_cache!
          execute "ALTER TABLE #{quote_table_name(table_name)} RENAME COLUMN #{quote_column_name(column_name)} TO #{quote_column_name(new_column_name)}"
        end

        def add_index(table_name, column_name, options = {}) #:nodoc:
          super
        end

        def remove_index!(table_name, index_name) #:nodoc:
        end

        def rename_index(table_name, old_name, new_name)
        end

        class OnDeleteNotSupported < StandardError; end
        def add_foreign_key(from_table, to_table, options = {})
          raise OnDeleteNotSupported if options.keys.include? :on_delete
          options[:deferrable] = true if @config[:mock]
          super
        end

        def foreign_keys(table_name)
          scope = quoted_scope(table_name)
          fk_info = select_all(<<-SQL.strip_heredoc, 'SCHEMA')
            SELECT t2.oid::regclass AS to_table, a1.attname AS column, a2.attname AS primary_key, c.conname AS name, c.confupdtype AS on_update, c.confdeltype AS on_delete
            FROM pg_constraint c
            JOIN pg_class t1 ON c.conrelid = t1.oid
            JOIN pg_class t2 ON c.confrelid = t2.oid
            JOIN pg_attribute a1 ON a1.attnum = c.conkey[1] AND a1.attrelid = t1.oid
            JOIN pg_attribute a2 ON a2.attnum = c.confkey[1] AND a2.attrelid = t2.oid
            JOIN pg_namespace t3 ON c.connamespace = t3.oid
            WHERE c.contype = 'f'
              AND t1.relname = #{scope[:name]}
              AND t3.nspname = #{scope[:schema]}
            ORDER BY c.conname
          SQL

          fk_info.map do |row|
            options = {
              column: row['column'],
              name: row['name'],
              primary_key: row['primary_key']
            }

            options[:on_delete] = extract_foreign_key_action(row['on_delete'])
            options[:on_update] = extract_foreign_key_action(row['on_update'])

            ForeignKeyDefinition.new(table_name, row['to_table'], options)
          end
        end

        def extract_foreign_key_action(specifier) # :nodoc:
          case specifier
          when 'c'; :cascade
          when 'n'; :nullify
          when 'r'; :restrict
          end
        end

        def index_name_length
          63
        end

        # Maps logical Rails types to PostgreSQL-specific data types.
<<<<<<< HEAD
        def type_to_sql(type, limit: nil, precision: nil, scale: nil, **args)
=======
        def type_to_sql(type, limit: nil, precision: nil, scale: nil, **)
>>>>>>> f1ffb793
          case type.to_s
          when 'integer'
            return 'integer' unless limit

            case limit
              when 1, 2; 'smallint'
              when nil, 3, 4; 'integer'
              when 5..8; 'bigint'
              else raise(ActiveRecordError, "No integer type has byte size #{limit}. Use a numeric with precision 0 instead.")
            end
          else
            super
          end
        end

        # PostgreSQL requires the ORDER BY columns in the select list for distinct queries, and
        # requires that the ORDER BY include the distinct column.
        def columns_for_distinct(columns, orders) #:nodoc:
          order_columns = orders.reject(&:blank?).map{ |s|
              # Convert Arel node to string
              s = s.to_sql unless s.is_a?(String)
              # Remove any ASC/DESC modifiers
              s.gsub(/\s+(?:ASC|DESC)\b/i, '')
               .gsub(/\s+NULLS\s+(?:FIRST|LAST)\b/i, '')
            }.reject(&:blank?).map.with_index { |column, i| "#{column} AS alias_#{i}" }

          [super, *order_columns].join(', ')
        end

        def fetch_type_metadata(column_name, sql_type, oid, fmod)
          cast_type = get_oid_type(oid, fmod, column_name, sql_type)
          simple_type = SqlTypeMetadata.new(
            sql_type: sql_type,
            type: cast_type.type,
            limit: cast_type.limit,
            precision: cast_type.precision,
            scale: cast_type.scale,
          )
          TypeMetadata.new(simple_type, oid: oid, fmod: fmod)
        end

        private
        def quoted_scope(name = nil, type: nil)
          schema, name = extract_schema_qualified_name(name)
          type = \
            case type
            when "BASE TABLE"
              "'r'"
            when "VIEW"
              "'v','m'"
            end
          scope = {}
          scope[:schema] = schema ? quote(schema) : "ANY (current_schemas(false))"
          scope[:name] = quote(name) if name
          scope[:type] = type if type
          scope
        end

        def extract_schema_qualified_name(string)
          name = Utils.extract_schema_qualified_name(string.to_s)
          [name.schema, name.identifier]
        end
      end
    end
  end
end<|MERGE_RESOLUTION|>--- conflicted
+++ resolved
@@ -232,13 +232,8 @@
           end
         end
 
-<<<<<<< HEAD
-        def new_column(name, default, sql_type_metadata = nil, null = true, table_name = nil, default_function = nil, is_primary_key = false, column_index = nil, primary_key_order = nil, is_dist_key = false, sort_key_order = 0, col_encoding = nil) # :nodoc:
-          RedshiftColumn.new(name, default, sql_type_metadata, null, table_name, default_function, is_primary_key, column_index, primary_key_order, is_dist_key, sort_key_order, col_encoding)
-=======
-        def new_column(name, default, sql_type_metadata = nil, null = true, table_name = nil, default_function = nil) # :nodoc:
-          RedshiftColumn.new(name, default, sql_type_metadata, null, default_function)
->>>>>>> f1ffb793
+        def new_column(name, default, sql_type_metadata = nil, null = true, default_function = nil, is_primary_key = false, column_index = nil, primary_key_order = nil, is_dist_key = false, sort_key_order = 0, col_encoding = nil) # :nodoc:
+          RedshiftColumn.new(name, default, sql_type_metadata, null, default_function, is_primary_key, column_index, primary_key_order, is_dist_key, sort_key_order, col_encoding)
         end
 
         # Returns the current database name.
@@ -372,7 +367,6 @@
 
         # Changes the column of a table.
         def change_column(table_name, column_name, type, options = {})
-<<<<<<< HEAD
           raise ChangeColumnNotSupported
 
           # clear_cache!
@@ -384,17 +378,6 @@
           #   sql << " USING CAST(#{quote_column_name(column_name)} AS #{type_to_sql(options[:cast_as], limit: options[:limit], precision: options[:precision], scale: options[:scale])})"
           # end
           # execute sql
-=======
-          clear_cache!
-          quoted_table_name = quote_table_name(table_name)
-          sql_type = type_to_sql(type, limit: options[:limit], precision: options[:precision], scale: options[:scale])
-          sql = "ALTER TABLE #{quoted_table_name} ALTER COLUMN #{quote_column_name(column_name)} TYPE #{sql_type}"
-          sql << " USING #{options[:using]}" if options[:using]
-          if options[:cast_as]
-            sql << " USING CAST(#{quote_column_name(column_name)} AS #{type_to_sql(options[:cast_as], limit: options[:limit], precision: options[:precision], scale: options[:scale])})"
-          end
-          execute sql
->>>>>>> f1ffb793
 
           # change_column_default(table_name, column_name, options[:default]) if options_include_default?(options)
           # change_column_null(table_name, column_name, options[:null], options[:default]) if options.key?(:null)
@@ -492,11 +475,7 @@
         end
 
         # Maps logical Rails types to PostgreSQL-specific data types.
-<<<<<<< HEAD
         def type_to_sql(type, limit: nil, precision: nil, scale: nil, **args)
-=======
-        def type_to_sql(type, limit: nil, precision: nil, scale: nil, **)
->>>>>>> f1ffb793
           case type.to_s
           when 'integer'
             return 'integer' unless limit
