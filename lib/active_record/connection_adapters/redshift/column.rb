--- conflicted
+++ resolved
@@ -2,12 +2,10 @@
   module ConnectionAdapters
     class RedshiftColumn < Column #:nodoc:
       delegate :oid, :fmod, to: :sql_type_metadata
-
-<<<<<<< HEAD
       attr_reader :primary_key, :primary_key_index, :redshift_distribution_key, :redshift_sort_key_order, :redshift_column_encoding
 
-      def initialize(name, default, sql_type_metadata, null = true, table_name= nil, default_function = nil, is_primary_key = false, column_index = nil, primary_key_order = nil, is_dist_key = false, sort_key_order = 0, col_encoding = nil)
-        super name, default, sql_type_metadata, null, table_name, default_function, nil
+      def initialize(name, default, sql_type_metadata, null = true, default_function = nil, is_primary_key = false, column_index = nil, primary_key_order = nil, is_dist_key = false, sort_key_order = 0, col_encoding = nil)
+        super name, default, sql_type_metadata, null, default_function, nil
         @primary_key = is_primary_key
         if is_primary_key && primary_key_order
           # ~5x faster than converting to 
@@ -17,10 +15,6 @@
         @redshift_distribution_key = is_dist_key
         @redshift_sort_key_order = sort_key_order if sort_key_order != '0'
         @redshift_column_encoding = col_encoding
-=======
-      def initialize(name, default, sql_type_metadata, null = true, default_function = nil)
-        super name, default, sql_type_metadata, null, default_function
->>>>>>> f1ffb793
       end
     end
   end
